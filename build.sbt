// See LICENSE for license details.

def scalacOptionsVersion(scalaVersion: String): Seq[String] = {
  Seq() ++ {
    // If we're building with Scala > 2.11, enable the compile option
    //  switch to support our anonymous Bundle definitions:
    //  https://github.com/scala/bug/issues/10047
    CrossVersion.partialVersion(scalaVersion) match {
      case Some((2, scalaMajor: Long)) if scalaMajor < 12 => Seq()
      case _ => Seq("-Xsource:2.11")
    }
  }
}

def javacOptionsVersion(scalaVersion: String): Seq[String] = {
  Seq() ++ {
    // Scala 2.12 requires Java 8. We continue to generate
    //  Java 7 compatible code for Scala 2.11
    //  for compatibility with old clients.
    CrossVersion.partialVersion(scalaVersion) match {
      case Some((2, scalaMajor: Long)) if scalaMajor < 12 =>
        Seq("-source", "1.7", "-target", "1.7")
      case _ =>
        Seq("-source", "1.8", "-target", "1.8")
    }
  }
}

organization := "edu.berkeley.cs"
name := "chiseltest"

version := "0.3.0-RC3"

scalaVersion := "2.12.10"

crossScalaVersions := Seq("2.12.10", "2.11.12")

resolvers ++= Seq(
  Resolver.sonatypeRepo("snapshots"),
  Resolver.sonatypeRepo("releases")
)

libraryDependencies ++= Seq(
  "org.scalatest" %% "scalatest" % "3.0.8",
<<<<<<< HEAD
  "com.lihaoyi" %% "utest" % "0.6.7"
=======
  "org.scalatest" %% "scalatest" % "3.2.0" % "test",
  "com.lihaoyi" %% "utest" % "latest.integration"
>>>>>>> 54b95537
)

testFrameworks += new TestFramework("utest.runner.Framework")

publishMavenStyle := true

publishArtifact in Test := false
pomIncludeRepository := { x => false }

pomExtra := (
<url>http://chisel.eecs.berkeley.edu/</url>
<licenses>
  <license>
    <name>BSD-style</name>
    <url>http://www.opensource.org/licenses/bsd-license.php</url>
    <distribution>repo</distribution>
  </license>
</licenses>
<scm>
  <url>https://github.com/ucb-bar/chisel-testers2.git</url>
  <connection>scm:git:github.com/ucb-bar/chisel-testers2.git</connection>
</scm>
<developers>
  <developer>
    <id>ducky64</id>
    <name>Richard Lin</name>
  </developer>
</developers>
)

publishTo := {
  val v = version.value
  val nexus = "https://oss.sonatype.org/"
  if (v.trim.endsWith("SNAPSHOT")) {
    Some("snapshots" at nexus + "content/repositories/snapshots")
  }
  else {
    Some("releases" at nexus + "service/local/staging/deploy/maven2")
  }
}

// Provide a managed dependency on X if -DXVersion="" is supplied on the command line.
val defaultVersions = Seq(
  "chisel3" -> "3.4.0-RC3",
  "treadle" -> "1.3.0-RC3"
)

libraryDependencies ++= defaultVersions.map { case (dep, ver) =>
  "edu.berkeley.cs" %% dep % sys.props.getOrElse(dep + "Version", ver) }

scalacOptions ++= scalacOptionsVersion(scalaVersion.value)
scalacOptions ++= Seq("-deprecation", "-feature", "-language:reflectiveCalls")

javacOptions ++= javacOptionsVersion(scalaVersion.value)<|MERGE_RESOLUTION|>--- conflicted
+++ resolved
@@ -41,13 +41,8 @@
 )
 
 libraryDependencies ++= Seq(
-  "org.scalatest" %% "scalatest" % "3.0.8",
-<<<<<<< HEAD
+  "org.scalatest" %% "scalatest" % "3.2.0" % "test",
   "com.lihaoyi" %% "utest" % "0.6.7"
-=======
-  "org.scalatest" %% "scalatest" % "3.2.0" % "test",
-  "com.lihaoyi" %% "utest" % "latest.integration"
->>>>>>> 54b95537
 )
 
 testFrameworks += new TestFramework("utest.runner.Framework")

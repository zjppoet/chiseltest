// See LICENSE for license details.

package chisel3.tester

import chisel3._
import chisel3.util._

// TODO get rid of this boilerplate
import chisel3.internal.firrtl.{LitArg, ULit, SLit}

package object TestAdapters {
<<<<<<< HEAD
  implicit class driverReadyValid[T <: Data](x: ReadyValidIO[T]) {
    //
    // Source (enqueue) functions
    //
    def initSource(): Unit = {
      x.valid.poke(false.B)
    }

    protected def decoupledSourceClock: Clock = {
      x.ready.getSourceClock  // TODO: validate against bits/valid sink clocks
    }

    def enqueueNow(data: T): Unit = timescope {
      // TODO: check for init
      x.ready.expect(true.B)
      x.bits.poke(data)
      x.valid.poke(true.B)
      x.decoupledSourceClock.step(1)
    }

    def enqueue(data: T): Unit = timescope {
      // TODO: check for init
      x.valid.poke(true.B)
      while (x.ready.peek().litToBoolean == false) {
        x.decoupledSourceClock.step(1)
      }
      x.bits.poke(data)
      x.decoupledSourceClock.step(1)
    }

    def enqueueSeq(data: Seq[T]): Unit = timescope {
      for (elt <- data) {
        enqueue(elt)
      }
    }

    //
    // Sink (dequeue) functions
    //
    def initSink(): Unit = {
      x.ready.poke(false.B)
    }

    protected def decoupledSinkClock: Clock = {
      x.valid.getSourceClock  // TODO: validate against bits/valid sink clocks
    }

    def waitForValid(): Unit = {
      while (x.valid.peek().litToBoolean == false) {
        x.decoupledSinkClock.step(1)
      }
    }

    def expectDequeue(data: T): Unit = timescope {
      // TODO: check for init
      x.ready.poke(true.B)
      waitForValid()
      expectDequeueNow(data)
    }

    def expectDequeueNow(data: T): Unit = timescope {
      // TODO: check for init
      x.valid.expect(true.B)
      x.bits.expect(data)
      x.ready.poke(true.B)
      x.decoupledSinkClock.step(1)
    }

    def expectPeek(data: T): Unit = {
      x.valid.expect(true.B)
      x.bits.expect(data)
    }

    def expectInvalid(): Unit = {
      x.valid.expect(false.B)
    }
  }

  // TODO: clock should be optional
  @deprecated("call operations directly on ReadyValidIO object supporting implicit clock resolution")
=======
  @deprecated("Use implicit conversion to DecoupledDriver with setSourceClock or implicit clock resolution", "0.1")
>>>>>>> ac77419a
  class ReadyValidSource[T <: Data](x: ReadyValidIO[T], clk: Clock) {
    // TODO assumption this never goes out of scope
    x.valid.poke(false.B)

    def enqueueNow(data: T): Unit = timescope {
      x.ready.expect(true.B)
      x.bits.poke(data)
      x.valid.poke(true.B)
      clk.step(1)
    }

    def enqueue(data: T): Unit = timescope {
      x.valid.poke(true.B)
      while (x.ready.peek().litToBoolean == false) {
        clk.step(1)
      }
      x.bits.poke(data)
      clk.step(1)
    }

    def enqueueSeq(data: Seq[T]): Unit = timescope {
      for (elt <- data) {
        enqueue(elt)
      }
    }
  }

<<<<<<< HEAD
  @deprecated("call operations directly on ReadyValidIO object supporting implicit clock resolution")
=======
  @deprecated("Use implicit conversion to DecoupledDriver with setSinkClock or implicit clock resolution", "0.1")
>>>>>>> ac77419a
  class ReadyValidSink[T <: Data](x: ReadyValidIO[T], clk: Clock) {
    // TODO assumption this never goes out of scope
    x.ready.poke(false.B)

    def waitForValid(): Unit = {
      while (x.valid.peek().litToBoolean == false) {
        clk.step(1)
      }
    }

    def expectDequeue(data: T): Unit = timescope {
      x.ready.poke(true.B)
      waitForValid()
      expectDequeueNow(data)
    }

    def expectDequeueNow(data: T): Unit = timescope {
      x.valid.expect(true.B)
      x.bits.expect(data)
      x.ready.poke(true.B)
      clk.step(1)
    }

    def expectPeek(data: T): Unit = {
      x.valid.expect(true.B)
      x.bits.expect(data)
    }

    def expectInvalid(): Unit = {
      x.valid.expect(false.B)
    }
  }
}<|MERGE_RESOLUTION|>--- conflicted
+++ resolved
@@ -9,90 +9,7 @@
 import chisel3.internal.firrtl.{LitArg, ULit, SLit}
 
 package object TestAdapters {
-<<<<<<< HEAD
-  implicit class driverReadyValid[T <: Data](x: ReadyValidIO[T]) {
-    //
-    // Source (enqueue) functions
-    //
-    def initSource(): Unit = {
-      x.valid.poke(false.B)
-    }
-
-    protected def decoupledSourceClock: Clock = {
-      x.ready.getSourceClock  // TODO: validate against bits/valid sink clocks
-    }
-
-    def enqueueNow(data: T): Unit = timescope {
-      // TODO: check for init
-      x.ready.expect(true.B)
-      x.bits.poke(data)
-      x.valid.poke(true.B)
-      x.decoupledSourceClock.step(1)
-    }
-
-    def enqueue(data: T): Unit = timescope {
-      // TODO: check for init
-      x.valid.poke(true.B)
-      while (x.ready.peek().litToBoolean == false) {
-        x.decoupledSourceClock.step(1)
-      }
-      x.bits.poke(data)
-      x.decoupledSourceClock.step(1)
-    }
-
-    def enqueueSeq(data: Seq[T]): Unit = timescope {
-      for (elt <- data) {
-        enqueue(elt)
-      }
-    }
-
-    //
-    // Sink (dequeue) functions
-    //
-    def initSink(): Unit = {
-      x.ready.poke(false.B)
-    }
-
-    protected def decoupledSinkClock: Clock = {
-      x.valid.getSourceClock  // TODO: validate against bits/valid sink clocks
-    }
-
-    def waitForValid(): Unit = {
-      while (x.valid.peek().litToBoolean == false) {
-        x.decoupledSinkClock.step(1)
-      }
-    }
-
-    def expectDequeue(data: T): Unit = timescope {
-      // TODO: check for init
-      x.ready.poke(true.B)
-      waitForValid()
-      expectDequeueNow(data)
-    }
-
-    def expectDequeueNow(data: T): Unit = timescope {
-      // TODO: check for init
-      x.valid.expect(true.B)
-      x.bits.expect(data)
-      x.ready.poke(true.B)
-      x.decoupledSinkClock.step(1)
-    }
-
-    def expectPeek(data: T): Unit = {
-      x.valid.expect(true.B)
-      x.bits.expect(data)
-    }
-
-    def expectInvalid(): Unit = {
-      x.valid.expect(false.B)
-    }
-  }
-
-  // TODO: clock should be optional
-  @deprecated("call operations directly on ReadyValidIO object supporting implicit clock resolution")
-=======
   @deprecated("Use implicit conversion to DecoupledDriver with setSourceClock or implicit clock resolution", "0.1")
->>>>>>> ac77419a
   class ReadyValidSource[T <: Data](x: ReadyValidIO[T], clk: Clock) {
     // TODO assumption this never goes out of scope
     x.valid.poke(false.B)
@@ -120,11 +37,7 @@
     }
   }
 
-<<<<<<< HEAD
-  @deprecated("call operations directly on ReadyValidIO object supporting implicit clock resolution")
-=======
   @deprecated("Use implicit conversion to DecoupledDriver with setSinkClock or implicit clock resolution", "0.1")
->>>>>>> ac77419a
   class ReadyValidSink[T <: Data](x: ReadyValidIO[T], clk: Clock) {
     // TODO assumption this never goes out of scope
     x.ready.poke(false.B)

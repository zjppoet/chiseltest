--- conflicted
+++ resolved
@@ -70,7 +70,6 @@
     val libCopy = libPath / os.up / (libPath.last + s"_$getUniqueId")
     os.copy.over(libPath, to = libCopy)
     // dlopen options: RTLD_NOW
-<<<<<<< HEAD
     /*
     public static final int
              RTLD_LOCAL      = 0x00000,
@@ -83,15 +82,11 @@
              RTLD_NODELETE   = 0x01000;
     */
     val opts = JavaConverters.mapAsJavaMap(Map(Library.OPTION_OPEN_FLAGS -> 1))
-    val so = NativeLibrary.getInstance(libCopy.toString(), opts)
-=======
-    val opts = JavaConverters.mapAsJavaMap(Map(Library.OPTION_OPEN_FLAGS -> 2))
     val so = if (isWindows) {
       NativeLibrary.getInstance(libCopy.toString())
     } else {
       NativeLibrary.getInstance(libCopy.toString(), opts)
     }
->>>>>>> 921a49c4
     val initFoo = so.getFunction("sim_init")
     val sPtr = initFoo.invokePointer(Array())
     new TesterSharedLibInterface(so = so, sPtr = sPtr)
